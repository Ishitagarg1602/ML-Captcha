# ML Captcha
<<<<<<< HEAD
 Machine Learning CAPTCHA for Real-time Behavior Assessment

run app.py

then
 data processing → feature extraction → data augmentation → model training.RetryClaude does not have the ability to run the code it generates yet.Claude can make mistakes. Please double-check responses. 
=======
 Machine Learning CAPTCHA for Real-time Behavior Assessment 
Currently work in progress
>>>>>>> 64376725
<|MERGE_RESOLUTION|>--- conflicted
+++ resolved
@@ -1,12 +1,8 @@
 # ML Captcha
-<<<<<<< HEAD
- Machine Learning CAPTCHA for Real-time Behavior Assessment
+==== Machine Learning CAPTCHA for Real-time Behavior Assessment 
+Currently work in progress===
 
 run app.py
 
 then
- data processing → feature extraction → data augmentation → model training.RetryClaude does not have the ability to run the code it generates yet.Claude can make mistakes. Please double-check responses. 
-=======
- Machine Learning CAPTCHA for Real-time Behavior Assessment 
-Currently work in progress
->>>>>>> 64376725
+ data processing → feature extraction → data augmentation → model training.RetryClaude does not have the ability to run the code it generates yet.Claude can make mistakes. Please double-check responses. 